# Byte-compiled / optimized / DLL files
__pycache__/
*.py[cod]
*$py.class

# C extensions
*.so

# Distribution / packaging
.Python
build/
develop-eggs/
dist/
downloads/
eggs/
.eggs/
lib/
lib64/
parts/
sdist/
var/
wheels/
share/python-wheels/
*.egg-info/
.installed.cfg
*.egg
MANIFEST

# PyInstaller
#  Usually these files are written by a python script from a template
#  before PyInstaller builds the exe, so as to inject date/other infos into it.
*.manifest
*.spec

# Installer logs
pip-log.txt
pip-delete-this-directory.txt

# Unit test / coverage reports
htmlcov/
.tox/
.nox/
.coverage
.coverage.*
.cache
nosetests.xml
coverage.xml
*.cover
*.py,cover
.hypothesis/
.pytest_cache/
cover/

# Translations
*.mo
*.pot

# Django stuff:
*.log
local_settings.py
db.sqlite3
db.sqlite3-journal

# Flask stuff:
instance/
.webassets-cache

# Scrapy stuff:
.scrapy

# Sphinx documentation
docs/_build/

# PyBuilder
.pybuilder/
target/

# Jupyter Notebook
.ipynb_checkpoints

# IPython
profile_default/
ipython_config.py

# pyenv
#   For a library or package, you might want to ignore these files since the code is
#   intended to run in multiple environments; otherwise, check them in:
# .python-version

# pipenv
#   According to pypa/pipenv#598, it is recommended to include Pipfile.lock in version control.
#   However, in case of collaboration, if having platform-specific dependencies or dependencies
#   having no cross-platform support, pipenv may install dependencies that don't work, or not
#   install all needed dependencies.
#Pipfile.lock

# poetry
#   Similar to Pipfile.lock, it is generally recommended to include poetry.lock in version control.
#   This is especially recommended for binary packages to ensure reproducibility, and is more
#   commonly ignored for libraries.
#   https://python-poetry.org/docs/basic-usage/#commit-your-poetrylock-file-to-version-control
#poetry.lock

# pdm
#   Similar to Pipfile.lock, it is generally recommended to include pdm.lock in version control.
#pdm.lock
#   pdm stores project-wide configurations in .pdm.toml, but it is recommended to not include it
#   in version control.
#   https://pdm.fming.dev/#use-with-ide
.pdm.toml

# PEP 582; used by e.g. github.com/David-OConnor/pyflow and github.com/pdm-project/pdm
__pypackages__/

# Celery stuff
celerybeat-schedule
celerybeat.pid

# SageMath parsed files
*.sage.py

# Environments
.env
.venv
env/
venv/
ENV/
env.bak/
venv.bak/

# Spyder project settings
.spyderproject
.spyproject

# Rope project settings
.ropeproject

# mkdocs documentation
/site

# mypy
.mypy_cache/
.dmypy.json
dmypy.json

# Pyre type checker
.pyre/

# pytype static type analyzer
.pytype/

# Cython debug symbols
cython_debug/

# PyCharm
#  JetBrains specific template is maintained in a separate JetBrains.gitignore that can
#  be found at https://github.com/github/gitignore/blob/main/Global/JetBrains.gitignore
#  and can be added to the global gitignore or merged into this file.  For a more nuclear
#  option (not recommended) you can uncomment the following to ignore the entire idea folder.
#.idea/

examples/data/
examples/cache/
.vscode/
<<<<<<< HEAD
.claude/
CLAUDE.md
=======

CLAUDE.md
.claude/
>>>>>>> 8458fd26
<|MERGE_RESOLUTION|>--- conflicted
+++ resolved
@@ -162,11 +162,5 @@
 examples/data/
 examples/cache/
 .vscode/
-<<<<<<< HEAD
-.claude/
 CLAUDE.md
-=======
-
-CLAUDE.md
-.claude/
->>>>>>> 8458fd26
+.claude/